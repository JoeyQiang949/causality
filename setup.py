from setuptools import setup, find_packages
from codecs import open
from os import path

here = path.abspath(path.dirname(__file__))
with open(path.join(here, 'README.md'), encoding='utf-8') as f:
    long_description = f.read()

setup(
    name='causality',

<<<<<<< HEAD
    version='0.0.3',
=======
    version='0.0.2',
>>>>>>> ed584eed

    description='Tools for causal analysis',
    long_description=long_description,

    url='http://github.com/akelleh/causality',

    author='Adam Kelleher',
    author_email='akelleh@gmail.com',

    license='MIT',

    classifiers=[
        'Development Status :: 3 - Alpha',
        'Intended Audience :: Developers',
        'Intended Audience :: Science/Research',
        'Intended Audience :: Education',
        'Topic :: Scientific/Engineering :: Mathematics',
        'Topic :: Scientific/Engineering :: Information Analysis',
        'Topic :: Scientific/Engineering :: Bio-Informatics',
        'Topic :: Scientific/Engineering :: Artificial Intelligence',
        'Topic :: Scientific/Engineering',
        'License :: OSI Approved :: MIT License',
        'Programming Language :: Python :: 2.7',
    ],

    keywords='causality data analysis inference causal graphs DAG',

    packages=find_packages(exclude=['tests']),

    install_requires=['numpy', 'scipy', 'pandas',
                      'statsmodels', 'networkx', 'patsy', 
                      'pytz', 'python-dateutil', 'decorator',
                      'pytz', 'six']

)<|MERGE_RESOLUTION|>--- conflicted
+++ resolved
@@ -9,11 +9,7 @@
 setup(
     name='causality',
 
-<<<<<<< HEAD
     version='0.0.3',
-=======
-    version='0.0.2',
->>>>>>> ed584eed
 
     description='Tools for causal analysis',
     long_description=long_description,
