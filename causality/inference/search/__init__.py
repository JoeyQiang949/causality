import networkx as nx
import itertools

"""
This is an implementation of the IC* (Inductive Causation with latent
variables) algorithm as described in _Causality_ by Judea Pearl, 2000.
"""

<<<<<<< HEAD
try:
    xrange
except NameError:
    xrange = range
=======
DEFAULT_BINS = 3
>>>>>>> ed584eed

class IC():
    def __init__(self, independence_test, data, variable_types, alpha=0.05, discretize=False):
        self.data = data
        self.independence_test = independence_test
        self.variable_types = variable_types
        self.alpha = alpha
        self.separating_sets = None
        self._g = None
        if discretize:
            self.discretize(discretize)

    def discretize(self):
        self.discretized = []
        for column, var_type in self.variable_types.items():
            if var_type == 'c':
                bins = discretize.get(column,{}).get('bins',DEFAULT_BINS)
                self.data[column] = pd.qcut(x1,bins,labels=False)
                self.discretized.append(column)
        for column in self.discretized:
            self.variable_types[column] = 'd'
            
    def search(self):
        self._build_g()
        self._find_skeleton()
        self._orient_colliders()
        
        added_arrows = True
        while added_arrows:
            R1_added_arrows = self._apply_recursion_rule_1()
            R2_added_arrows = self._apply_recursion_rule_2()
            added_arrows = R1_added_arrows or R2_added_arrows

        return self._g

    def _build_g(self):
        """
        This initializes a complete graph over the variables.  We'll run
        independence tests on the complete graph to cut edges by trying to
        find separating sets.
        """
        self._g = nx.Graph()
        self._g.add_nodes_from(self.variable_types.keys())
        for var, var_type in self.variable_types.items():
            self._g.node[var]['type'] = var_type
        edges_to_add = []
        for (node_a, node_b) in itertools.combinations(self._g.node.keys(), 2):
            edges_to_add.append((node_a,node_b))
        self._g.add_edges_from(edges_to_add, marked=False)

    def _apply_recursion_rule_1(self):
        added_arrows = False
        for c in self._g.nodes():
            for (a,b) in itertools.combinations(self._g.neighbors(c), 2):
                if not self._g.has_edge(a,b):
                    if c in self._g[a][c]['arrows'] and c not in self._g[b][c]['arrows'] and not (b in self._g[b][c]['arrows'] and self._g[b][c]['marked']):
                        self._g[b][c]['arrows'].append(b)
                        self._g[b][c]['marked'] = True
                        added_arrows = True
                    if c in self._g[b][c]['arrows'] and c not in self._g[a][c]['arrows'] and not (a in self._g[a][c]['arrows'] and self._g[a][c]['marked']):
                        self._g[a][c]['arrows'].append(a)
                        self._g[a][c]['marked'] = True
                        added_arrows = True
        return added_arrows
       
    def _apply_recursion_rule_2(self):
        added_arrows = False
        for (a,b) in self._g.edges():
            if b not in self._g[a][b]['arrows']:
                if self._marked_directed_path(a,b):
                    self._g[a][b]['arrows'].append(b)
                    added_arrows = True
        return added_arrows

    def _marked_directed_path(self,a,b):
        seen = [a]
        neighbors = [(a,neighbor) for neighbor in self._g.neighbors(a)]
        while neighbors:
            (parent, child) = neighbors.pop()
            if child in self._g[parent][child]['arrows'] and self._g[parent][child]['marked']:
                if child == b:
                    return True
                if child not in seen:
                    neighbors += [(child, neighbor) for neighbor in self._g.neighbors(child)]
                seen.append(child)
        return False
        

    def _orient_colliders(self):
        for v_i, v_j in self._g.edges():
            self._g[v_i][v_j]['arrows'] = []
        for v_c in self._g.nodes():
            for (v_a,v_b) in itertools.combinations(self._g.neighbors(v_c), 2):
                if not self._g.has_edge(v_a,v_b):
                    if v_c not in self.separating_set(v_a,v_b):
                        self._g[v_a][v_c]['arrows'].append(v_c)
                        self._g[v_b][v_c]['arrows'].append(v_c)
       
    def separating_set(self, xi, xj):
        if not self.separating_sets:
            if not self._g:
                self._build_g()
            self._find_skeleton()
        if (xi,xj) in self.separating_sets:
            return self.separating_sets[(xi,xj)]
        elif (xj,xi) in self.separating_sets:
            return self.separating_sets[(xj,xi)]
        else:
            return False 
 
    def _find_skeleton(self):
        """
        For each pair of nodes, run a conditional independence test over 
        larger and larger conditioning sets to try to find a set that 
        d-separates the pair.  If such a set exists, cut the edge between
        the nodes.  If not, keep the edge.
        """
        self.separating_sets = {}
        for N in range(len(self._g.node)+1):    
            for (x, y) in self._g.edges():
                x_neighbors = self._g.neighbors(x)
                y_neighbors = self._g.neighbors(y)
                z_candidates = list(set(x_neighbors + y_neighbors) - set([x,y]))
                for z in itertools.combinations(z_candidates, N):
                    test = self.independence_test([y], [x], list(z), 
                        self.data, self.alpha)
                    if test.independent():
                        self._g.remove_edge(x,y)
                        self.separating_sets[(x,y)] = z
                        break
                        
        
    <|MERGE_RESOLUTION|>--- conflicted
+++ resolved
@@ -6,14 +6,12 @@
 variables) algorithm as described in _Causality_ by Judea Pearl, 2000.
 """
 
-<<<<<<< HEAD
 try:
     xrange
 except NameError:
     xrange = range
-=======
-DEFAULT_BINS = 3
->>>>>>> ed584eed
+
+DEFAULT_BINS=3
 
 class IC():
     def __init__(self, independence_test, data, variable_types, alpha=0.05, discretize=False):
